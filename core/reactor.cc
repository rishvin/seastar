--- conflicted
+++ resolved
@@ -3865,7 +3865,6 @@
     print_with_backtrace("Aborting");
 }
 
-<<<<<<< HEAD
 void smp::qs_deleter::operator()(smp_message_queue** qs) const {
     for (unsigned i = 0; i < smp::count; i++) {
         for (unsigned j = 0; j < smp::count; j++) {
@@ -3875,7 +3874,7 @@
     }
     delete[](qs);
 }
-=======
+
 class disk_config_params {
 public:
     unsigned _num_io_queues = smp::count;
@@ -3948,7 +3947,6 @@
         return cfg;
     }
 };
->>>>>>> 97cc0de6
 
 void smp::configure(boost::program_options::variables_map configuration)
 {
